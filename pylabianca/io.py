import os
import os.path as op
from pathlib import Path

import numpy as np
import pandas as pd

from .spikes import SpikeEpochs, Spikes


def prepare_gammbur_metadata(df, trial_indices=None):
    '''Prepare behavioral data from GammBur.
    Name columns appropriately and set their dtypes.
    '''
    if isinstance(df, np.ndarray):
        df = pd.DataFrame(df)

    # set column names
    df.columns = ['dig1', 'dig2', 'dig3', 'ifcorrect', 'load', 'ifout',
                  'probe', 'RT']

    # set dtypes
    int_cols = ['dig1', 'dig2', 'dig3', 'load', 'probe']
    col_types = {col: 'int' for col in int_cols}
    col_types.update({col: 'bool' for col in ['ifcorrect', 'ifout']})
    df = df.astype(col_types)

    # set RT to seconds
    df['RT'] = df['RT'] / 1000

    if trial_indices is None:
        n_trials = df.shape[0]
        trial_indices = np.arange(n_trials)

    df.loc[:, 'trial'] = trial_indices
    return df


def read_gammbur(subject_id=None, fname=None, kind='spikes', verbose=True):
    '''Read GammBur fieldtrip data format straight from the .mat file.

    Parameters
    ----------
    fname : str | pathlib.Path
        File name or full filepath to the ``.mat`` file.
    kind : str
        The data kind to read. Currently ``'spikes'`` and ``'lfp'`` are
        supported.
    verbose : bool
        Verbosity level.

    Returns
    -------
    data : mne.Epochs | SpikeEpochs
        Object containing the data.
    '''
    if fname is None and subject_id is not None:
        fname = find_file_name_gammbur(subject_id)
    if kind == 'spikes':
        return _read_spikes_gammbur(fname)
    elif kind == 'lfp':
        return _read_lfp_gammbur(fname, verbose=verbose)
    else:
        raise ValueError('The data kind to read has to be "spikes" or "lfp"')


def find_file_name_gammbur(subject_id, data_dir='cleandata'):
    import sarna

    dropbox_dir = Path(sarna.proj.find_dropbox())
    proj_dir = dropbox_dir / 'PROJ' / 'Labianka' / 'GammBur'
    data_dir = proj_dir / data_dir
    assert op.isdir(data_dir)
    fls = os.listdir(data_dir)

    subj_id_txt = '{:02d}'.format(subject_id)
    fname = [f for f in fls if f.startswith(subj_id_txt)][0]
    fname = data_dir / fname
    return fname


def read_raw_gammbur(subject_id=None, fname=None):
    if fname is None and subject_id is not None:
        fname = find_file_name_gammbur(subject_id, data_dir='cleandataraw')
    spk, events = read_raw_spikes(fname, data_name='ft_format')
    spk.metadata = prepare_gammbur_metadata(spk.metadata)
    return spk, events


# TODO
# - [ ] read waveform too...
def read_spikes(fname, data_name='spike'):
    '''Read fieldtrip SpikeTrials format.

    Parameters
    ----------
    fname : str | pathlib.Path
        Path to the file to read.
    data_name : str
        The name of the saved variable - this can be arbitrary so it is
        necessary to specify. ``'spike'`` by default.

    Returns
    -------
    spk : SpikeEpochs
        SpikeEpochs object.
    '''
    from scipy.io import loadmat

    data = loadmat(fname, squeeze_me=True, variable_names=data_name)[data_name]
    cell_names = data['label'].item()
    time = data['time'].item()
    trial = data['trial'].item() - 1
    trialtime = data['trialtime'].item()
    trialinfo = data['trialinfo'].item()

    msg = 'All trials have to be of the same length'
    assert (trialtime == trialtime[[0]]).all(), msg

    n_trials = trialtime.shape[0]
    time_limits = trialtime[0]
    trialinfo = pd.DataFrame(trialinfo)

    # create SpikeEpochs
    spk = SpikeEpochs(time, trial, time_limits, n_trials=n_trials,
                      metadata=trialinfo, cell_names=cell_names)
    spk.filename = fname
    return spk


def _read_spikes_gammbur(fname):
    '''GammBur-specific function that reads spikes and formats metadata.'''
    spikes = read_spikes(fname, data_name='spikes')
    spikes.metadata = prepare_gammbur_metadata(spikes.metadata)
    return spikes


def _read_lfp_gammbur(fname, verbose=True):
    '''GammBur-specific function that reads lfp data and formats metadata.'''
    import mne
    from scipy.io import loadmat

    sfreq = 500  # assumed LFP sampling frequency
    ch_names = ['dlpfc0{}'.format(idx) for idx in range(1, 5)]
    ch_names += ['hippo01', 'hippo02']
    info = mne.create_info(ch_names, sfreq, ch_types='seeg', verbose=verbose)

    matfile = loadmat(fname, squeeze_me=True, simplify_cells=True)
    has_lfp = ('lfp' in matfile) and (len(matfile['lfp']) > 0)

    if has_lfp:
        epochs = mne.io.read_epochs_fieldtrip(fname, info, data_name='lfp')
        tri_idx = _prepare_trial_inices(epochs, matfile['removed_tri_lfp'] - 1)
        epochs.metadata = prepare_gammbur_metadata(epochs.metadata,
                                                   trial_indices=tri_idx)
        return epochs
    else:
        # given file does not contain lfp
        return None


def read_raw_spikes(fname, data_name='spikes'):
    '''Read raw spikes fieldtrip format.

    Parameters
    ----------
    fname : str
        Filename / path to the file.
    data_name : str
        Name of the variable stored in the .mat file.

    Returns
    -------
    spk : Spikes
        Spikes object.
    events : np.ndarray | None
        If ``.events`` field is present in the mat file ``events`` contain
        64 bit numpy array of the shape n_events x 2. Otherwise it is ``None``.
    '''
    from scipy.io import loadmat
    data = loadmat(fname, squeeze_me=True, variable_names=data_name)[data_name]

    cell_names = data['label'].item()
    timestamps = data['timestamp'].item()
    trialinfo = data['trialinfo'].item()
    fields = data['cellinfo'].item().dtype.names

    if 'cellinfo' in data.dtype.names:
        data_dct = dict()
        for fld in fields:
            data_dct[fld] = data['cellinfo'].item()[fld].item()
        cellinfo = pd.DataFrame(data_dct)
    else:
        cellinfo = None

    sfreq = data['hdr'].item()['FileHeader'].item()['Frequency'].item()
    trialinfo = data['trialinfo'].item()

    if 'events' in data.dtype.names:
        events = data['events'].item().astype('int64')
    else:
        events = None

    # create Spikes
    spk = Spikes(timestamps, sfreq, cell_names=cell_names,
                 metadata=trialinfo, cellinfo=cellinfo)
    return spk, events


<<<<<<< HEAD
# TODO: add progressbar?
# TODO: waveforms!
def read_combinato(path, label=None, alignment='both'):
    '''Read spikes from combinato sorting output.

    Note that groups are read as single units, the class information is stored
    inside the Spikes object.

    Parameters
    ----------
    '''
    import h5py

    if alignment == 'both':
        alignment = ['neg', 'pos']

    # currently we read only SU by default
    types_oi = [2]  # 2: SU; 1: MU; 0: artifact

    channel_dirs = os.listdir(path)
    group = list()
    align = list()
    channel = list()
    spike_data = {'timestamp': list(), 'waveform': list(), 'class': list(),
                  'distance': list()}

    for subdir in channel_dirs:
        has_content = False
        subdir_path = op.join(path, subdir)
        hdf5_file = op.join(subdir_path, 'data_' + subdir + '.h5')

        if op.isdir(subdir_path) and op.exists(hdf5_file):
            sort_dirs = os.listdir(subdir_path)

            for pol in alignment:
                subdir_prefix = f'sort_{pol}_'
                pol_subdirs = [f for f in sort_dirs if subdir_prefix in f]

                if len(pol_subdirs) == 0:
                    continue

                if label is None:
                    labels = np.unique([dr.split('_')[2]
                                       for dr in pol_subdirs])
                    if labels.shape[0] > 1:
                        msg = ('Multiple sorting labels present, please provi'
                               'de a sorting label to read results from. Found'
                               f' the following labels in {subdir} directory: '
                                ', '.join(labels))
                        raise RuntimeError(msg)
                    else:
                        label = str(labels[0])

                pol_subdir = f'sort_{pol}_{label}'
                full_sorting_path = op.join(subdir_path, pol_subdir,
                                            'sort_cat.h5')
                if not op.exists(full_sorting_path):
                    continue

                sorting_file = h5py.File(full_sorting_path, 'r')

                types = np.asarray(sorting_file['types'])
                # find SUs (or SUs and MUs)
                is_SU = np.in1d(types[:, -1], types_oi)

                if not is_SU.any():
                    continue

                if not has_content:
                    spikes_file = h5py.File(hdf5_file, 'r')

                has_content = True
                groups_oi = types[is_SU, 0]
                groups = np.asarray(sorting_file['groups'])
                groups_sel = np.in1d(groups[:, 1], groups_oi)
                groups = groups[groups_sel, :]

                spike_classes = np.asarray(sorting_file['classes'])
                spike_indices = np.asarray(sorting_file['index'])
                spike_distance = np.asarray(sorting_file['distance'])
                sorting_file.close()

                times = np.asarray(spikes_file[pol]['times'])
                waveforms = np.asarray(spikes_file[pol]['spikes'])

                for grp in groups_oi:
                    msk = groups[:, 1] == grp
                    this_classes = groups[msk, 0]
                    class_msk = np.in1d(spike_classes, this_classes)

                    idx = spike_indices[class_msk]
                    # some groups can be empty with label that was not updated
                    if len(idx) > 0:
                        group.append(grp)
                        align.append(pol)
                        channel.append(subdir)
                        spike_data['timestamp'].append(times[idx])
                        spike_data['waveform'].append(waveforms[idx, :])

                        spike_data['class'].append(spike_classes[class_msk])
                        spike_data['distance'].append(
                            spike_distance[class_msk])

        if has_content:
            spikes_file.close()

    # organize into one Spikes object
    cellinfo = pd.DataFrame(data={'channel': channel, 'alignment': align,
                                  'group': group})
    spikes = Spikes(spike_data['timestamp'], sfreq=1e6, cellinfo=cellinfo)
    return spikes
=======
def  _prepare_trial_inices(epochs, removed_idx):
    n_removed = len(removed_idx)
    n_all_tri = epochs.metadata.shape[0] + n_removed
    tri_idx = np.arange(n_all_tri)
    tri_idx = np.delete(tri_idx, removed_idx)
    return tri_idx
>>>>>>> 4dd687d6
<|MERGE_RESOLUTION|>--- conflicted
+++ resolved
@@ -207,7 +207,14 @@
     return spk, events
 
 
-<<<<<<< HEAD
+def _prepare_trial_inices(epochs, removed_idx):
+    n_removed = len(removed_idx)
+    n_all_tri = epochs.metadata.shape[0] + n_removed
+    tri_idx = np.arange(n_all_tri)
+    tri_idx = np.delete(tri_idx, removed_idx)
+    return tri_idx
+
+
 # TODO: add progressbar?
 # TODO: waveforms!
 def read_combinato(path, label=None, alignment='both'):
@@ -318,12 +325,4 @@
     cellinfo = pd.DataFrame(data={'channel': channel, 'alignment': align,
                                   'group': group})
     spikes = Spikes(spike_data['timestamp'], sfreq=1e6, cellinfo=cellinfo)
-    return spikes
-=======
-def  _prepare_trial_inices(epochs, removed_idx):
-    n_removed = len(removed_idx)
-    n_all_tri = epochs.metadata.shape[0] + n_removed
-    tri_idx = np.arange(n_all_tri)
-    tri_idx = np.delete(tri_idx, removed_idx)
-    return tri_idx
->>>>>>> 4dd687d6
+    return spikes