import numpy as np
from .utils import (_deal_with_picks, _turn_spike_rate_to_xarray,
                    _gauss_kernel_samples, _symmetric_window_samples)



# CONSIDER wintype 'rectangular' vs 'gaussian'
def compute_spike_rate(spk, picks=None, winlen=0.25, step=0.01, tmin=None,
                       tmax=None, backend='numpy'):
    '''Calculate spike rate with a running or static window.

    Parameters
    ----------
    spk : pylabianca.SpikeEpochs
        Spikes object to compute firing rate for.
    picks : int | listlike of int | None
        The neuron indices / names to use in the calculations. The default
        (``None``) uses all cells.
    winlen : float
        Length of the running window in seconds.
    step : float | bool
        The step size of the running window. If step is ``False`` then
        spike rate is not calculated using a running window but with
        a static one with limits defined by ``tmin`` and ``tmax``.
    tmin : float | None
        Time start in seconds. Default to trial start if ``tmin`` is ``None``.
    tmax : float | None
        Time end in seconds. Default to trial end if ``tmax`` is ``None``.
    backend : str
        Execution backend. Can be ``'numpy'`` or ``'numba'``.

    Returns
    -------
    frate : xarray.DataArray
            Xarray with following labeled dimensions: cell, trial, time.
    '''
    picks = _deal_with_picks(spk, picks)
    tmin = spk.time_limits[0] if tmin is None else tmin
    tmax = spk.time_limits[1] if tmax is None else tmax

    if isinstance(step, bool) and not step:

        times = f'{tmin} - {tmax} s'

        frate = list()
        cell_names = list()

        for pick in picks:
            frt = _compute_spike_rate_fixed(
                spk.time[pick], spk.trial[pick], [tmin, tmax],
                spk.n_trials)
            frate.append(frt)
            cell_names.append(spk.cell_names[pick])

    else:
        frate = list()
        cell_names = list()

        if backend == 'numpy':
            func = _compute_spike_rate_numpy
        elif backend == 'numba':
            from ._numba import _compute_spike_rate_numba
            func = _compute_spike_rate_numba
        else:
            raise ValueError('Backend can be only "numpy" or "numba".')

        for pick in picks:
            times, frt = func(
                spk.time[pick], spk.trial[pick], [tmin, tmax],
                spk.n_trials, winlen=winlen, step=step)
            frate.append(frt)
            cell_names.append(spk.cell_names[pick])

    frate = np.stack(frate, axis=0)
    frate = _turn_spike_rate_to_xarray(times, frate, spk,
                                        cell_names=cell_names)
    return frate


# ENH: speed up by using previous mask in the next step to pre-select spikes
def _compute_spike_rate_numpy(spike_times, spike_trials, time_limits,
                              n_trials, winlen=0.25, step=0.05):
    half_win = winlen / 2
    used_range = time_limits[1] - time_limits[0]
    n_steps = int(np.floor((used_range - winlen) / step + 1))

    fr_t_start = time_limits[0] + half_win
    fr_t_end = time_limits[1] - half_win + step * 0.001
    times = np.arange(fr_t_start, fr_t_end, step=step)
    frate = np.zeros((n_trials, n_steps))

    for step_idx in range(n_steps):
        win_lims = times[step_idx] + np.array([-half_win, half_win])
        msk = (spike_times >= win_lims[0]) & (spike_times < win_lims[1])
        tri = spike_trials[msk]
        in_tri, count = np.unique(tri, return_counts=True)
        frate[in_tri, step_idx] = count / winlen

    return times, frate


# @numba.jit(nopython=True)
# currently raises warnings, and jit is likely not necessary here
# Encountered the use of a type that is scheduled for deprecation: type
# 'reflected list' found for argument 'time_limits' of function
# '_compute_spike_rate_fixed'
def _compute_spike_rate_fixed(spike_times, spike_trials, time_limits,
                              n_trials):

    winlen = time_limits[1] - time_limits[0]
    frate = np.zeros(n_trials)
    msk = (spike_times >= time_limits[0]) & (spike_times < time_limits[1])
    tri = spike_trials[msk]
    in_tri, count = np.unique(tri, return_counts=True)
    frate[in_tri] = count / winlen

    return frate


# TODO: consider an exact mode where the spikes are not transformed to raw
#       but placed exactly where the spike is (`loc=spike_time`) and evaluated
#       (maybe this is what is done by elephant?)
# TODO: check if time is symmetric wrt 0 (in most cases it should be as epochs
#       are constructed wrt specific event)
def _spike_density(spk, picks=None, winlen=0.3, gauss_sd=None, fwhm=None,
                   kernel=None, sfreq=500.):
    '''Calculates normal (constant) spike density.

    The density is computed by convolving the binary spike representation
    with a gaussian kernel.

    Parameters
    ----------
    spk : SpikeEpochs
        SpikeEpochs object.
    picks : array-like | None
        Indices or names of cells to use. If ``None`` all cells are used.
    winlen : float
        Length of the gaussian kernel in seconds. Default is ``0.3``.
        If ``gauss_sd`` is ``None`` the standard deviation of the gaussian
        kernel is set to ``winlen / 6``.
    gauss_sd : float | None
        Standard deviation of the gaussian kernel in seconds. If ``None``
        the standard deviation is set to ``winlen / 6``.
    fwhm : float | None
        Full width at half maximum of the gaussian kernel in seconds.
    kernel : array-like | None
        Kernel to use for convolution. If ``None`` the gaussian kernel is
        constructed from ``winlen`` and ``gauss_sd``.
    '''
    from scipy.signal import correlate

    if kernel is None:
        if fwhm is not None:
            gauss_sd = _gauss_sd_from_FWHM(fwhm)
            winlen = gauss_sd * 6
        else:
            gauss_sd = winlen / 6 if gauss_sd is None else gauss_sd
            gauss_sd = gauss_sd * sfreq

        win_smp, trim = _symmetric_window_samples(winlen, sfreq)
        kernel = _gauss_kernel_samples(win_smp, gauss_sd) * sfreq
    else:
        assert (len(kernel) % 2) == 1
        trim = int((len(kernel) - 1) / 2)

    picks = _deal_with_picks(spk, picks)
    times, binrep = spk.to_raw(picks=picks, sfreq=sfreq)
    cnt_times = times[trim:-trim]

    cnt = correlate(binrep, kernel[None, None, :], mode='valid')
<<<<<<< HEAD
    return cnt_times, cnt


# TODO: move to borsar
def permutation_test(*arrays, paired=False, n_perm=1000, progress=False,
                     return_pvalue=True, return_distribution=True, n_jobs=1):
    import sarna

    n_groups = len(arrays)
    tail = 'both' if n_groups == 2 else 'pos'
    stat_fun = sarna.cluster._find_stat_fun(n_groups=n_groups, paired=paired,
                                            tail=tail)

    thresh, dist = sarna.cluster._compute_threshold_via_permutations(
        arrays, paired=paired, tail=tail, stat_fun=stat_fun,
        return_distribution=True, n_permutations=n_perm, progress=progress,
        n_jobs=n_jobs)

    stat = stat_fun(*arrays)

    # this does not make sense for > 1d,
    # maybe it didn't make sense for 1d too?
    # if isinstance(stat, np.ndarray):
    #     try:
    #         stat = stat[0]
    #     except IndexError:
    #         stat = stat.item()

    if return_pvalue:
        multiply_p = 2 if tail == 'both' else 1

        if not isinstance(stat, np.ndarray):
            if tail == 'pos' or tail == 'both' and stat >= 0:
                pval = (dist >= stat).mean() * multiply_p
            elif tail == 'neg' or tail == 'both' and stat < 0:
                pval = (dist <= stat).mean() * multiply_p

            if pval > 1.:
                pval = 1.
        else:
            if tail == 'pos':
                pval = (dist >= stat[None, :]).mean(axis=0)
            elif tail == 'neg':
                pval = (dist <= stat[None, :]).mean(axis=0)
            elif tail == 'both':
                is_pos = stat >= 0
                pval = np.zeros(stat.shape)
                pval[is_pos] = (dist[:, is_pos] >= stat[None, is_pos]
                                .mean(axis=0))
                pval[~is_pos] = (dist[:, ~is_pos] <= stat[None, ~is_pos]
                                .mean(axis=0))
                pval *= multiply_p

                above_one = pval > 1.
                if above_one.any():
                    pval[above_one] = 1.

    if return_distribution:
        out = dict()
        out['stat'] = stat
        out['thresh'] = thresh
        out['dist'] = dist

        if return_pvalue:
            out['pval'] = pval

        return out
    else:
        if return_pvalue:
            return stat, pval
        else:
            return stat


# TODO: auto-infer paired from xarray
def cluster_based_test(frate, compare='image', cluster_entry_pval=0.05,
                       paired=False, stat_fun=None, n_permutations=1_000,
                       n_stat_permutations=0, tail=None, progress=True):
    '''Perform cluster-based tests on firing rate data.

    Performs cluster-based test (ANOVA or t test, depending on the data) on
    firing rate to test, for example, category-selectivity of the neurons.

    Parameters
    ----------
    frate : xarray.DataArray
        Xarray with spike rate  or spike density containing
        observations as the first dimension (for example trials for
        between-trials analysis or cells for between-cells analysis).
        If you have both cells and trials then the cell should already be
        selected, via ``frate.isel(cell=0)`` for example or the trials
        dimension should be averaged (for example ``frate.mean(dim='trial')``).
    compare : str
        Dimension labels specified for ``'trial'`` dimension that constitutes
        categories to test selectivity for.
    cluster_entry_pval : float
        p value used as a cluster-entry threshold. The default is ``0.05``.
    paired : bool
        Whether a paired (repeated measures) or unpaired test should be used.

    Returns
    -------
    stats : numpy.ndarray
        Anova F statistics for every timepoint.
    clusters : list of numpy.ndarray
        List of cluster memberships.
    pval : numpy.ndarray
        List of p values from anova.
    '''
    from sarna.cluster import permutation_cluster_test_array

    # TODO: check if theres is a condition dimension (if so -> paired)
    arrays = [arr.values for _, arr in frate.groupby(compare)]

    if tail is None:
        n_groups = len(arrays)
        tail = 'both' if n_groups == 2 else 'pos'

    stat, clusters, pval = permutation_cluster_test_array(
        arrays, adjacency=None, stat_fun=stat_fun, threshold=None,
        p_threshold=cluster_entry_pval, paired=paired, tail=tail,
        n_permutations=n_permutations, n_stat_permutations=n_stat_permutations,
        progress=progress)

    return stat, clusters, pval


def _gauss_sd_from_FWHM(FWHM):
    gauss_sd = FWHM / (2 * np.sqrt(2 * np.log(2)))
    return gauss_sd


def _FWHM_from_window(winlen=None, gauss_sd=None):
    # exactly one of the two must be specified
    assert winlen is not None or gauss_sd is not None
    assert winlen is None or gauss_sd is None

    gauss_sd = winlen / 6 if gauss_sd is None else gauss_sd
    FWHM = 2 * np.sqrt(2 * np.log(2)) * gauss_sd
    return FWHM
=======
    return cnt_times, cnt
>>>>>>> 857f3b8f
<|MERGE_RESOLUTION|>--- conflicted
+++ resolved
@@ -169,132 +169,7 @@
     cnt_times = times[trim:-trim]
 
     cnt = correlate(binrep, kernel[None, None, :], mode='valid')
-<<<<<<< HEAD
     return cnt_times, cnt
-
-
-# TODO: move to borsar
-def permutation_test(*arrays, paired=False, n_perm=1000, progress=False,
-                     return_pvalue=True, return_distribution=True, n_jobs=1):
-    import sarna
-
-    n_groups = len(arrays)
-    tail = 'both' if n_groups == 2 else 'pos'
-    stat_fun = sarna.cluster._find_stat_fun(n_groups=n_groups, paired=paired,
-                                            tail=tail)
-
-    thresh, dist = sarna.cluster._compute_threshold_via_permutations(
-        arrays, paired=paired, tail=tail, stat_fun=stat_fun,
-        return_distribution=True, n_permutations=n_perm, progress=progress,
-        n_jobs=n_jobs)
-
-    stat = stat_fun(*arrays)
-
-    # this does not make sense for > 1d,
-    # maybe it didn't make sense for 1d too?
-    # if isinstance(stat, np.ndarray):
-    #     try:
-    #         stat = stat[0]
-    #     except IndexError:
-    #         stat = stat.item()
-
-    if return_pvalue:
-        multiply_p = 2 if tail == 'both' else 1
-
-        if not isinstance(stat, np.ndarray):
-            if tail == 'pos' or tail == 'both' and stat >= 0:
-                pval = (dist >= stat).mean() * multiply_p
-            elif tail == 'neg' or tail == 'both' and stat < 0:
-                pval = (dist <= stat).mean() * multiply_p
-
-            if pval > 1.:
-                pval = 1.
-        else:
-            if tail == 'pos':
-                pval = (dist >= stat[None, :]).mean(axis=0)
-            elif tail == 'neg':
-                pval = (dist <= stat[None, :]).mean(axis=0)
-            elif tail == 'both':
-                is_pos = stat >= 0
-                pval = np.zeros(stat.shape)
-                pval[is_pos] = (dist[:, is_pos] >= stat[None, is_pos]
-                                .mean(axis=0))
-                pval[~is_pos] = (dist[:, ~is_pos] <= stat[None, ~is_pos]
-                                .mean(axis=0))
-                pval *= multiply_p
-
-                above_one = pval > 1.
-                if above_one.any():
-                    pval[above_one] = 1.
-
-    if return_distribution:
-        out = dict()
-        out['stat'] = stat
-        out['thresh'] = thresh
-        out['dist'] = dist
-
-        if return_pvalue:
-            out['pval'] = pval
-
-        return out
-    else:
-        if return_pvalue:
-            return stat, pval
-        else:
-            return stat
-
-
-# TODO: auto-infer paired from xarray
-def cluster_based_test(frate, compare='image', cluster_entry_pval=0.05,
-                       paired=False, stat_fun=None, n_permutations=1_000,
-                       n_stat_permutations=0, tail=None, progress=True):
-    '''Perform cluster-based tests on firing rate data.
-
-    Performs cluster-based test (ANOVA or t test, depending on the data) on
-    firing rate to test, for example, category-selectivity of the neurons.
-
-    Parameters
-    ----------
-    frate : xarray.DataArray
-        Xarray with spike rate  or spike density containing
-        observations as the first dimension (for example trials for
-        between-trials analysis or cells for between-cells analysis).
-        If you have both cells and trials then the cell should already be
-        selected, via ``frate.isel(cell=0)`` for example or the trials
-        dimension should be averaged (for example ``frate.mean(dim='trial')``).
-    compare : str
-        Dimension labels specified for ``'trial'`` dimension that constitutes
-        categories to test selectivity for.
-    cluster_entry_pval : float
-        p value used as a cluster-entry threshold. The default is ``0.05``.
-    paired : bool
-        Whether a paired (repeated measures) or unpaired test should be used.
-
-    Returns
-    -------
-    stats : numpy.ndarray
-        Anova F statistics for every timepoint.
-    clusters : list of numpy.ndarray
-        List of cluster memberships.
-    pval : numpy.ndarray
-        List of p values from anova.
-    '''
-    from sarna.cluster import permutation_cluster_test_array
-
-    # TODO: check if theres is a condition dimension (if so -> paired)
-    arrays = [arr.values for _, arr in frate.groupby(compare)]
-
-    if tail is None:
-        n_groups = len(arrays)
-        tail = 'both' if n_groups == 2 else 'pos'
-
-    stat, clusters, pval = permutation_cluster_test_array(
-        arrays, adjacency=None, stat_fun=stat_fun, threshold=None,
-        p_threshold=cluster_entry_pval, paired=paired, tail=tail,
-        n_permutations=n_permutations, n_stat_permutations=n_stat_permutations,
-        progress=progress)
-
-    return stat, clusters, pval
 
 
 def _gauss_sd_from_FWHM(FWHM):
@@ -309,7 +184,4 @@
 
     gauss_sd = winlen / 6 if gauss_sd is None else gauss_sd
     FWHM = 2 * np.sqrt(2 * np.log(2)) * gauss_sd
-    return FWHM
-=======
-    return cnt_times, cnt
->>>>>>> 857f3b8f
+    return FWHM