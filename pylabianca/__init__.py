from . import io, utils, co_spikes, selectivity, spikes, spike_distance, viz
from .viz import plot_spike_rate, plot_raster, plot_spikes
from .io import read_gammbur, read_spikes
<<<<<<< HEAD
from .spikes import (SpikeEpochs, Spikes)
from .selectivity import (depth_of_selectivity, explained_variance)
=======
from .spikes import SpikeEpochs, Spikes
from .selectivity import depth_of_selectivity, explained_variance
>>>>>>> a6741d18
from .co_spikes import shuffled_spike_xcorr<|MERGE_RESOLUTION|>--- conflicted
+++ resolved
@@ -1,11 +1,6 @@
 from . import io, utils, co_spikes, selectivity, spikes, spike_distance, viz
 from .viz import plot_spike_rate, plot_raster, plot_spikes
 from .io import read_gammbur, read_spikes
-<<<<<<< HEAD
-from .spikes import (SpikeEpochs, Spikes)
-from .selectivity import (depth_of_selectivity, explained_variance)
-=======
 from .spikes import SpikeEpochs, Spikes
 from .selectivity import depth_of_selectivity, explained_variance
->>>>>>> a6741d18
 from .co_spikes import shuffled_spike_xcorr