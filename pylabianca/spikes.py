from typing import Type
import numpy as np
import pandas as pd

from .utils import _deal_with_picks, _turn_spike_rate_to_xarray
<<<<<<< HEAD
from .spike_rate import compute_spike_rate, _spike_density
=======
from .spike_rate import (compute_spike_rate, _spike_density)
>>>>>>> a6741d18
from .spike_distance import compare_spike_times


# TODO:
# - [ ] index by trial?
# - [ ] object of type 'SpikeEpochs' has no len() !
class SpikeEpochs():
    def __init__(self, time, trial, time_limits=None, n_trials=None,
                 waveform=None, cell_names=None, metadata=None, cellinfo=None):
        '''Create ``SpikeEpochs`` object for convenient storage, analysis and
        visualization of spikes data.

        Parameters
        ----------
        time : listlike of np.ndarray
            List of arrays, where each array contains spike times for one
            cell (neuron). The times are centered with respect to epoch onset
            (for example stimulus presentation).
        trial : listlike of np.ndarray
            List of arrays, where each array contains trial membership of
            spikes from respective ``time`` array for one cell (neuron). The
            trial indices are zero-based integers.
        time_limits : listlike | None
            Optional. Two-element array with epoch time limits with respect to
            epoch-centering event. The limits have to be in seconds.
            For example ``np.array([-0.5, 1.5])`` means from 0.5 seconds
            before the event up to 1.5 seconds after the event. The default
            (``None``) infers time limits from min and max spike times.
        n_trials : int | None
            Number of trials. Optional, if the number of trials can't be
            inferred from the ``trials`` argument (for example when none of the
            cells fire for the last few trials).
        waveform : list of numpy ndarrays | None
            List of spikes x samples waveform arrays.
        cell_names : list of str | None
            String identifiers of cells. First string corresponds to first
            cell, that is ``time[0]`` and ``trial[0]`` (and so forth).
            Optional, the default (``None``) names the first cell
            ``'cell000'``, the second cell ``'cell001'`` and so on.
        metadata : pandas.DataFrame
            DataFrame with trial-level metadata.
        cellinfo : pandas.DataFrame
            DataFrame with additional information about the cells.
        '''
        if not isinstance(time[0], np.ndarray):
            time = [np.asarray(x) for x in time]
        if not isinstance(trial[0], np.ndarray):
            trial = [np.asarray(x) for x in trial]
        self.time = time
        self.trial = trial

        if time_limits is None:
            tmin = min([min(x) for x in time])
            tmax = max([max(x) for x in time])
            time_limits = np.array([tmin, tmax])
        self.time_limits = time_limits

        if n_trials is None:
            n_trials = max(max(tri) + 1 for tri in self.trial)
        if cell_names is None:
            n_cells = len(time)
            cell_names = np.array(['cell{:03d}'.format(idx)
                                   for idx in range(n_cells)])
        else:
            cell_names = np.asarray(cell_names)

        if metadata is not None:
            assert isinstance(metadata, pd.DataFrame)
            assert metadata.shape[0] == n_trials

        n_cells = len(self.time)
        if cellinfo is not None:
            assert isinstance(cellinfo, pd.DataFrame)
            assert cellinfo.shape[0] == n_cells

        if waveform is not None:
            _check_waveforms(self.time, waveform)

        self.n_trials = n_trials
        self.waveform = waveform
        self.cell_names = cell_names
        self.metadata = metadata
        self.cellinfo = cellinfo

    def __repr__(self):
        '''Text representation of SpikeEpochs.'''
        n_cells = len(self.time)
        avg_spikes = np.mean([len(x) for x in self.time])
        msg = '<SpikeEpochs, {} epochs, {} cells, {:.1f} spikes/cell on average>'
        return msg.format(self.n_trials, n_cells, avg_spikes)

# TODO: ability to get a shallow copy might also be useful
    def copy(self):
        '''Return a deep copy of the object.'''
        from copy import deepcopy
        return deepcopy(self)

    # TODO: consider if it is better to return number of epochs?
    def __len__(self):
        '''Return the number of neurons in SpikeEpochs.'''
        return len(self.time)

    def pick_cells(self, picks=None, query=None):
        '''Select cells by name or index. Operates in-place.

        Parameters
        ----------
        picks : int | str | listlike of int | list of str | None
            Cell names or indices to select.
        query : str | None
            Query for ``.cellinfo`` - to pick cells by their properties, not
            names or indices. Used only when ``picks`` is ``None``.
        '''
        if picks is None and query is None:
            return self

        if picks is None and query is not None:
            assert self.cellinfo is not None
            cellinfo_sel = self.cellinfo.query(query)
            picks = cellinfo_sel.index.values
        else:
            picks = _deal_with_picks(self, picks)

        self.time = [self.time[ix] for ix in picks]
        self.trial = [self.trial[ix] for ix in picks]
        self.cell_names = self.cell_names[picks].copy()
        if self.cellinfo is not None:
            self.cellinfo = self.cellinfo.loc[picks, :].reset_index(drop=True)
        if self.waveform is not None:
            self.waveform = [self.waveform[ix] for ix in picks]

        return self

    def drop_cells(self, picks):
        '''Drop cells by index. Operates in-place.

        Parameters
        ----------
        picks : int | str | listlike of int
            Cell  indices to drop.
        '''
        all_idx = np.arange(len(self))
        is_dropped = np.in1d(all_idx, picks)
        retain_idx = np.where(~is_dropped)[0]
        return self.pick_cells(retain_idx)

    def crop(self, tmin=None, tmax=None):
        '''Confine time range to specified limit. Operates in-place.

        Parameters
        ----------
        tmin : float | None
            Lower time bound in seconds. Spikes later or equal (``>=``) to this
            time will be retained.
        tmax : float | None
            Higher time bound in seconds. Spikes earlier or equal (``<=``) to
            this time will be retained.
        '''
        if tmin is None and tmax is None:
            raise TypeError('You have to specify tmin and/or tmax.')

        if tmin is None:
            tmin = self.time_limits[0]
        if tmax is None:
            tmax = self.time_limits[1]

        for cell_idx in range(len(self.time)):
            sel = (self.time[cell_idx] >= tmin) & (self.time[cell_idx] <= tmax)
            self.time[cell_idx] = self.time[cell_idx][sel]
            self.trial[cell_idx] = self.trial[cell_idx][sel]
        self.time_limits = [tmin, tmax]
        return self

    # TODO: refactor (DRY: merge both loops into one?)
    # TODO: better handling of numpy vs numba implementation
    # TODO: consider adding `return_type` with `Epochs` option (mne object)
    def spike_rate(self, picks=None, winlen=0.25, step=0.01, tmin=None,
                   tmax=None, backend='numpy'):
        '''Calculate spike rate with a running window.

        Parameters
        ----------
        picks : int | listlike of int | None
            The neuron index to use in the calculations. The default (``None``)
            uses all cells.
        winlen : float
            Length of the running window in seconds.
        step : float | bool
            The step size of the running window. If step is ``False`` then
            spike rate is not calculated using a running window but with
            a static one with limits defined by ``tmin`` and ``tmax``.
        tmin : float | None
            Time start in seconds. Default to trial start if ``tmin`` is ``None``.
        tmax : float | None
            Time end in seconds. Default to trial end if ``tmax`` is ``None``.
        backend : str
            Execution backend. Can be ``'numpy'`` or ``'numba'``.

        Returns
        -------
        frate : xarray.DataArray
            Xarray with following labeled dimensions: cell, trial, time.
        '''
        return compute_spike_rate(self, picks=picks, winlen=winlen, step=step,
                                  tmin=tmin, tmax=tmax, backend=backend)

    def spike_density(self, picks=None, winlen=0.3, gauss_sd=None, sfreq=500.):
        '''Compute spike density by convolving spikes with a gaussian kernel.

        Parameters
        ----------
        picks : int | listlike of int | None
            The neuron indices to use in the calculations. The default
            (``None``) uses all cells.
        winlen : float
            Length of the gaussian kernel window in seconds. Defaults to 0.3.
            Standard deviation of the gaussian kernel (``gauss_sd``), if
            unspecified (``gauss_sd=None``, default), is set as one sixth of
            the window length.
        gauss_sd : float | None
            Standard deviation of the gaussian kernel. By default it is set to
            ``winlen / 6``.
        sfreq : float
            Desired sampling frequency of the spike density. Defaults to 500
            Hz.

        Returns
        -------
        frate : xarray.DataArray
            Spike density in a cell x trial x time xarray.
        '''
        picks = _deal_with_picks(self, picks)
        tms, cnt = _spike_density(self, picks=picks, winlen=winlen,
                                  gauss_sd=gauss_sd, sfreq=sfreq)
        xarr = _turn_spike_rate_to_xarray(
            tms, cnt.transpose((1, 0, 2)), self,
            cell_names=self.cell_names[picks])
        return xarr

    def n_spikes(self, per_epoch=False):
        """Calculate number of spikes per cell (per epoch).

        Parameters
        ----------
        per_epoch: bool
            Whether to calculate number of spikes per cell splitting between
            epochs. If ``True`` the output is a ``cell x epochs`` xarray with
            additional trial info from ``.metadata`` attribute. Defaults to
            ``False``.

        Returns
        -------
        n_spikes : numpy.array | xarray.DataArray
            Number of spikes per cell. If ``per_epoch=False`` the output is
            a numpy array of spike numbers for consecutive cells. If
            ``per_epoch`` is ``True`` the output is a ``cell x epochs`` xarray
            with additional trial info from ``.metadata`` attribute.
        """
        return _n_spikes(self, per_epoch=per_epoch)

    # TODO:
    # - [ ] use `group` from sarna in looping through trials
    #       for faster execution...
    def to_neo(self, cell_idx, join=False, sep_time=0.):
        '''Turn spikes of given cell into neo.SpikeTrain format.

        Parameters
        ----------
        cell_idx : int
            Index of the cell to turn into neo.SpikeTrain format.
        join : bool | str
            Whether and how to join all the trials into a single
            neo.SpikeTrain. Defaults to ``False`` which does not perform
            any joining. If ``join=True`` or ``join='concat'``, the trials
            are concatenated into a single neo.SpikeTrain using ``sep_time``
            as time separation between consecutive trials. If ``join='pool'``,
            all the spikes are pooled and sorted with respect to their time
            (irrespective of trial number).

        Returns
        -------
        spikes : neo.SpikeTrain | list of neo.SpikeTrain
            If ``join=True``, a single neo.SpikeTrain is returned with spikes
            from separate trials concatenated (or pooled and sorted if
            ``join='pool'``. Otherwise (``join=False``) a list of
            neo.SpikeTrain objects is returned.
        '''
        import neo
        from quantities import s

        if isinstance(join, bool) and join:
            join = 'concat'

        if not join:
            spikes = list()
            trials = range(self.n_trials)
            for tri in trials:
                times = self.time[cell_idx][self.trial[cell_idx] == tri]
                spiketrain = neo.SpikeTrain(
                    times * s, t_stop=self.time_limits[1],
                    t_start=self.time_limits[0])
                spikes.append(spiketrain)
        elif join == 'concat':
            trial_len = self.time_limits[1] - self.time_limits[0]
            full_sep = trial_len + sep_time
            new_times = self.time[cell_idx] + full_sep * self.trial[cell_idx]
            t_stop = trial_len * self.n_trials + sep_time * (self.n_trials - 1)

            spikes = neo.SpikeTrain(
                new_times * s, t_stop=t_stop * s, t_start=self.time_limits[0])
        elif join == 'pool':
            times = np.sort(self.time[cell_idx])
            spikes = neo.SpikeTrain(
                times * s, t_stop=self.time_limits[1],
                t_start=self.time_limits[0])
        return spikes

    # TODO: return xarray?
    def to_raw(self, picks=None, sfreq=500.):
        '''Turn epoched spike timestamps into binned continuous representation.

        Parameters
        ----------
        spk : SpikeEpochs
            Spikes to turn into binary representation.
        picks : list-like of int | None
            Cell indices to turn to binary representation. Optional, the default
            (``None``) uses all available neurons.
        sfreq : float
            Sampling frequency of the the output array. Defaults to ``500.``.

        Returns
        -------
        times : numpy array
            1d array of time labels.
        trials_raw : numpy array
            ``trials x cells x timesamples`` array with binary spike
            information.
        '''
        return _spikes_to_raw(self, picks=picks, sfreq=sfreq)

    def __getitem__(self, selection):
        '''Select trials using an array of integers or metadata query.'''
        if isinstance(selection, str):
            if self.metadata is None:
                raise TypeError('metadata cannot be ``None`` when selecting '
                                'trials with a query.')
            # treat as pandas-style query
            new_metadata = self.metadata.query(selection)
            tri_idx = new_metadata.index.values
        elif isinstance(selection, (np.ndarray, list, tuple)):
            selection = np.asarray(selection)
            assert np.issubdtype(selection.dtype, np.integer)

            if self.metadata is not None:
                new_metadata = self.metadata.iloc[selection, :]
            tri_idx = selection
        else:
            raise TypeError('Currently only string queries are allowed to '
                            'select elements of SpikeEpochs')

        newtime, newtrial = list(), list()
        new_metadata = new_metadata.reset_index(drop=True)

        has_waveform = self.waveform is not None
        waveform = list() if has_waveform else None

        # for each cell select relevant trials:
        for cell_idx in range(len(self.trial)):
            cell_tri = self.trial[cell_idx]
            sel = np.in1d(cell_tri, tri_idx)
            newtime.append(self.time[cell_idx][sel])

            this_tri = (cell_tri[sel, None] == tri_idx[None, :]).argmax(axis=1)
            newtrial.append(this_tri)

            if has_waveform:
                waveform.append(self.waveform[cell_idx][sel])

        new_cellinfo = None if self.cellinfo is None else self.cellinfo.copy()
        return SpikeEpochs(newtime, newtrial, time_limits=self.time_limits,
                           n_trials=new_metadata.shape[0],
                           cell_names=self.cell_names.copy(),
                           metadata=new_metadata, cellinfo=new_cellinfo,
                           waveform=waveform)

    def plot_waveform(self, pick=0, upsample=False, ax=None, labels=True):
        '''Plot waveform heatmap for one cell.

        Parameters
        ----------
        pick : int
            Cell index to plot waveform for.
        upsample : bool | float
            Whether to upsample the waveform (defaults to ``False``). If
            ``True`` the waveform is upsampled by a factor of three. Can also
            be a value to specify the upsampling factor.
        ax : matplotlib.Axes | None
            Axis to plot to. By default opens a new figure.
        '''
        from .viz import plot_waveform
        return plot_waveform(self, pick=pick, upsample=upsample, ax=ax,
                             labels=labels)


def _epoch_spikes(timestamps, event_times, tmin, tmax):
    '''Epoch spike data with respect to event timestamps.

    Helper function that epochs spikes for a single neuron.

    Parameters
    ----------
    timestamps : numpy array
        Array containing spike timestamps.
    event_times : numpy array
        Array containing event timestamps.
    tmin : float
        Lower epoch limit.
    tmax : float
        Upper epoch limit.

    Returns
    -------
    trial : numpy array
        Information about the trial that the given spike belongs to.
    time : numpy array
        Spike times with respect to event onset.
    idx : numpy array
        Indices of spikes that were retained. Depending on the epoching, some
        spikes may be duplicated.
    '''
    trial = list()
    time = list()
    idx = list()

    t_idx = 0
    n_epochs = event_times.shape[0]
    this_epo = (timestamps[t_idx] < (event_times + tmax)).argmax()

    for epo_idx in range(this_epo, n_epochs):
        # find spikes that fit within the epoch
        first_idx = (timestamps[t_idx:] > (
            event_times[epo_idx] + tmin)).argmax() + t_idx
        msk = timestamps[first_idx:] < (event_times[epo_idx] + tmax)

        # select these spikes and center wrt event time
        tms = timestamps[first_idx:][msk] - event_times[epo_idx]
        if len(tms) > 0:
            tri = np.ones(len(tms), dtype='int') * epo_idx
            trial.append(tri)
            time.append(tms)

            idx.append(np.where(msk)[0] + first_idx)
        t_idx = first_idx

    if len(trial) > 0:
        trial = np.concatenate(trial)
        time = np.concatenate(time)
        idx = np.concatenate(idx)
    else:
        # not sure why a list with empty array is returned
        # (why wrap with list?)
        trial = [np.array([])]
        time = [np.array([])]

    return trial, time, idx


# TODO: make this a method of SpikeEpochs and return xarray or mne.Epochs
def _spikes_to_raw(spk, picks=None, sfreq=500.):
    '''Turn epoched spike timestamps into binary representation.

    Parameters
    ----------
    spk : SpikeEpochs
        Spikes to turn into binary representation.
    picks : list-like of int | None
        Cell indices to turn to binary representation. Optional, the default
        (``None``) uses all available neurons.
    sfreq : float
        Sampling frequency of the the output array. Defaults to ``500.``.

    Returns
    -------
    times : numpy array
        1d array of time labels.
    trials_raw : numpy array
        ``trials x cells x timesamples`` array with binary spike information.
    '''
    picks = _deal_with_picks(spk, picks)
    sample_time = 1 / sfreq
    tmin, tmax = spk.time_limits
    times = np.arange(tmin, tmax + 0.01 * sample_time, step=sample_time)

    n_cells = len(picks)
    n_times = len(times)
    trials_raw = np.zeros((spk.n_trials, n_cells, n_times), dtype='int')

    for idx, cell_idx in enumerate(picks):
        from_idx = 0
        for this_tri in range(spk.n_trials):
            ix = np.where(spk.trial[cell_idx][from_idx:] == this_tri)[0]
            if len(ix) == 0:
                continue

            ix = ix[-1] + 1
            spike_times = spk.time[cell_idx][from_idx:from_idx + ix]
            sample_ix = (np.abs(times[:, np.newaxis]
                                - spike_times[np.newaxis, :]).argmin(axis=0))
            t_smp, n_spikes = np.unique(sample_ix, return_counts=True)
            trials_raw[this_tri, idx, t_smp] = n_spikes

            from_idx = from_idx + ix
    return times, trials_raw


class Spikes(object):
    def __init__(self, timestamps, sfreq, cell_names=None, metadata=None,
                 cellinfo=None, waveform=None):
        '''Create ``Spikes`` object for convenient storage, analysis and
        visualization of spikes data.

        Parameters
        ----------
        timestamps : listlike of np.ndarray
            List of arrays, where each array contains spike timestamps for one
            cell (neuron).
        sfreq : float
            Sampling frequency of the timestamps. For example in Neuralynx
            system one timestamp occurs once per microsecond, so the sampling
            frequency is one million (``1e6``).
        cell_names : list of str | None
            String identifiers of cells. First string corresponds to first
            cell, that is ``time[0]`` and ``trial[0]`` (and so forth).
            Optional, the default (``None``) names the first cell
            ``'cell000'``, the second cell ``'cell001'`` and so on.
        metadata : pandas.DataFrame | None
            DataFrame with trial-level metadata.
        cellinfo : pandas.DataFrame | None
            Additional cell information.
        waveform : list of np.ndarray
            List of spikes x samples waveform arrays.
        '''
        n_cells = len(timestamps)
        self.timestamps = timestamps
        self.sfreq = sfreq

        if cell_names is None:
            cell_names = np.array(['cell{:03d}'.format(idx)
                                   for idx in range(n_cells)])

        self.cell_names = cell_names
        self.metadata = metadata
        self.cellinfo = cellinfo

        if waveform is not None:
            _check_waveforms(timestamps, waveform)
            self.waveform = waveform
        else:
            self.waveform = None

    def __repr__(self):
        '''Text representation of SpikeEpochs.'''
        n_cells = len(self.cell_names)
        avg_spikes = np.mean([len(x) for x in self.timestamps])
        msg = '<Spikes, {} cells, {:.1f} spikes/cell on average>'
        return msg.format(n_cells, avg_spikes)

    def epoch(self, events, event_id=None, tmin=-0.2, tmax=1.):
        '''Epoch spikes with respect to selected events.

        Parameters
        ----------
        events : numpy.ndarray
            ``n_events x 2`` or ``n_events x 3`` array of event timestamps.
            The first column should contain event timestamp (sample) and the
            second - event type (integer).
        event_id : None | int | list=like of int
            Event types to use in epoching. The default, ``None``, uses all
            events from ``events`` array in epoching.
        tmin : float
            Epoch start in seconds with respect to event onset. Default to
            ``-0.2``.
        tmax : float
            Epoch start in seconds with respect to event onset. Default to
            ``-0.2``.

        Returns
        -------
        spk : SpikeEpochs
            Epoched spikes.
        '''
        # event_id support
        if event_id is not None:
            use_events = np.in1d(events[:, -1], event_id)
            events = events[use_events, :]

        n_neurons = len(self.timestamps)
        trial, time = list(), list()
        event_times = events[:, 0] / self.sfreq

        has_waveform = self.waveform is not None
        waveforms = list() if has_waveform else None

        for neuron_idx in range(n_neurons):
            tri, tim, idx = _epoch_spikes(
                self.timestamps[neuron_idx] / self.sfreq, event_times,
                tmin, tmax)
            trial.append(tri)
            time.append(tim)

            if has_waveform:
                waveforms.append(self.waveform[neuron_idx][idx, :])

        spk = SpikeEpochs(time, trial, time_limits=[tmin, tmax],
                          cell_names=self.cell_names, cellinfo=self.cellinfo,
                          waveform=waveforms)

        # TODO: this should be removed later on, as Spike metadata should not
        #       be supported, metadata should be provided during or after
        #       epoching
        if self.metadata is not None:
            if spk.n_trials == self.metadata.shape[0]:
                spk.metadata = self.metadata
            else:
                pass
                # raise warning ...

        return spk

    # TODO: ability to get a shallow copy might also be useful
    # TODO: refactor with `.copy()` in SpikeEpochs
    def copy(self):
        '''Return a deep copy of the object.'''
        from copy import deepcopy
        return deepcopy(self)

    def __len__(self):
        '''Return the number of neurons in SpikeEpochs.'''
        return len(self.timestamps)

    # TODO: refactor out common parts with SpikeEpochs.pick_cells
    def pick_cells(self, picks=None, query=None):
        '''Select cells by name or index. Operates in-place.

        Parameters
        ----------
        picks : int | str | listlike of int | list of str | None
            Cell names or indices to select.
        query : str | None
            Query for ``.cellinfo`` - to pick cells by their properties, not
            names or indices. Used only when ``picks`` is ``None``.

        Returns
        -------
        spk : Spikes
            Selected units in a Spikes object.
        '''
        if picks is None and query is None:
            return self

        if picks is None and query is not None:
            assert self.cellinfo is not None
            cellinfo_sel = self.cellinfo.query(query)
            picks = cellinfo_sel.index.values
        else:
            picks = _deal_with_picks(self, picks)

        self.timestamps = [self.timestamps[ix] for ix in picks]
        self.cell_names = self.cell_names[picks].copy()
        if self.cellinfo is not None:
            self.cellinfo = self.cellinfo.loc[picks, :].reset_index(drop=True)
        if self.waveform is not None:
            self.waveform = [self.waveform[ix] for ix in picks]

        return self

    # TODO: DRY with SpikeEpochs
    def drop_cells(self, picks):
        '''Drop cells by index. Operates in-place.

        Parameters
        ----------
        picks : int | str | listlike of int
            Cell  indices to drop.
        '''
        all_idx = np.arange(len(self))
        is_dropped = np.in1d(all_idx, picks)
        retain_idx = np.where(~is_dropped)[0]
        return self.pick_cells(retain_idx)

    def n_spikes(self):
        """Calculate number of spikes per cell.

        Returns
        -------
        n_spikes : numpy.array
            Number of spikes per cell.
        """
        return _n_spikes(self)

    def sort(self, by=None):
        '''Sort cells. Operates in-place.

        The units are by default sorted by channel and cluster id information
        contained in dataframe stored in ``.cellinfo`` attribute.

        Parameters
        ----------
        by : str | list of str | None
            If ``None`` (default) the units are sorted by channel and cluster
            information contained in ``.cellinfo``.
            If string or list of strings - name/names of ``.cellinfo`` columns
            to sort by.
            Defaults to ``None``.

        Returns
        -------
        spk : Spikes
            Sorted Spikes.
        '''
        self = _sort_spikes(self, by)
        return self

    def plot_waveform(self, pick=0, upsample=False, ax=None, labels=True):
        '''Plot waveform heatmap for one cell.

        Parameters
        ----------
        pick : int
            Cell index to plot waveform for.
        upsample : bool | float
            Whether to upsample the waveform (defaults to ``False``). If
            ``True`` the waveform is upsampled by a factor of three. Can also
            be a value to specify the upsampling factor.
        ax : matplotlib.Axes | None
            Axis to plot to. By default opens a new figure.

        Returns
        -------
        ax : matplotlib.Axes
            Axis with waveform heatmap.
        '''
        from .viz import plot_waveform
        return plot_waveform(self, pick=pick, upsample=upsample, ax=ax,
                             labels=labels)

    def to_epochs(self, pad_timestamps=10_000):
        '''Turn Spike object into one-epoch SpikeEpochs representation.'''
        min_stamp = (int(min([min(x) for x in self.timestamps]))
                     - pad_timestamps)
        max_stamp = (int(max([max(x) for x in self.timestamps]))
                     + pad_timestamps)
        stamp_diff = max_stamp - min_stamp
        s_len = stamp_diff / self.sfreq

        events_fake = np.array([[min_stamp, 0, 123]])
        tmin, tmax = 0, s_len
        spk_epochs = self.epoch(events_fake, event_id=123,
                                tmin=tmin, tmax=tmax)
        return spk_epochs

    def merge(self, picks):
        '''Merge spikes from multiple cells into one. Operates in-place.

        Parameters
        ----------
        picks : list of int
            Indices of cells to merge.

        Returns
        -------
        spk : Spikes
            Modified Spikes object. The return values is to allow for chaining,
            as ``spk.merge(picks)`` operates in-place.
        '''

        picks = _deal_with_picks(self, picks)
        picks = list(picks)
        picks.sort()
        picks = picks[::-1]

        # pop timestamps in reverse order (so that indices are valid) and add
        # pop also ch_names and waveform if present
        for idx in picks[:-1]:
            if isinstance(self.cell_names, list):
                self.cell_names.pop(idx)
            else:
                self.cell_names = np.delete(self.cell_names, idx, axis=0)

            stamps = self.timestamps.pop(idx)
            self.timestamps[picks[-1]] = np.concatenate(
                (self.timestamps[picks[-1]], stamps))

            if self.waveform is not None:
                waveform = self.waveform.pop(idx)
                self.waveform[picks[-1]] = np.concatenate(
                    (self.waveform[picks[-1]], waveform))

        # sort spikes and waveforms
        ordering = np.argsort(self.timestamps[picks[-1]])
        self.timestamps[picks[-1]] = self.timestamps[picks[-1]][ordering]
        if self.waveform is not None:
            self.waveform[picks[-1]] = self.waveform[picks[-1]][ordering]

        if self.cellinfo is not None:
            # drop all but the lowest index from cellinfo
            # (agg info in cluster field?)
            self.cellinfo = self.cellinfo.drop(
                index=picks[:-1]).reset_index(drop=True)

        return self

    def to_matlab(self, path, format='osort_mm'):
        '''Save Spikes object to a matlab file in the desired format.'''
        assert format in ['fieldtrip', 'osort_mm'], 'Unknown format.'
        if format == 'fieldtrip':
            raise NotImplementedError('Sorry this is not implemented yet.')
        elif format == 'osort_mm':
            from .io import _save_spk_to_mm_matlab_format as write_spikes
        write_spikes(self, path)


def _check_waveforms(times, waveform):
    '''Safety checks for waveform data.'''
    assert len(times) == len(waveform)
    n_spikes_times = np.array([len(x) for x in times])
    n_spikes_waveform = np.array([x.shape[0] for x in waveform])
    assert (n_spikes_times == n_spikes_waveform).all()


def concatenate_spikes(spk_list, sort=True, relabel_cell_names=True):
    '''Concatenate list of spike objects into one.

    Parameters
    ----------
    spk_list : list of Spikes
        List of Spikes objects to concatenate.
    sort : bool | str | list of str
        If boolean: whether to sort the concatenated units. The units are then
        sorted by channel and cluster contained in ``.cellinfo``.
        If string or list of strings - name/names of ``.cellinfo`` columns to
        sort by. Defaults to ``True``.
    relabel_cell_names : bool
        Whether to relabel cell names to correspond to cell index.
        Defaults to ``True``.

    Returns
    -------
    spk : Spikes
        Concatenated spikes object.
    '''
    assert len(spk_list) > 0
    for spk in spk_list:
        assert isinstance(spk, Spikes), ('Not all elements in spk_list are '
                                         'Spikes objects.')

    if len(spk_list) == 1:
        return spk_list[0]

    spk = spk_list[0].copy()
    has_cellinfo = spk.cellinfo is not None
    has_waveform = spk.waveform is not None

    if has_cellinfo:
        cell_infos = [spk.cellinfo.copy()]

    for spk_add in spk_list[1:]:
        # cell names
        spk.cell_names = np.concatenate(
            [spk.cell_names, spk_add.cell_names])

        # timestamps
        spk.timestamps.extend(spk_add.timestamps)

        # cellinfo
        if has_cellinfo:
            cell_infos.append(spk_add.cellinfo)

        # waveform
        if has_waveform:
            spk.waveform.extend(spk_add.waveform)

        # metadata - only for SpikeEpochs
        # this attrib should not be present in Spikes

    if has_cellinfo:
        spk.cellinfo = pd.concat(cell_infos).reset_index(drop=True)

    if sort:
        spk = spk.sort() if isinstance(sort, bool) else spk.sort(by=sort)

    if relabel_cell_names:
        n_cells = len(spk)
        spk.cell_names = np.array(['cell{:03d}'.format(idx)
                                   for idx in range(n_cells)])

    return spk


def _sort_spikes(spk, by=None, inplace=True):
    '''Sort units by channel and cluster id or other columns in cellinfo.'''
    by = ['channel', 'cluster'] if by is None else by

    # the tests below were written by GitHub copilot entirely!
    if isinstance(by, str):
        by = [by]
    assert isinstance(by, list)
    assert all([isinstance(x, str) for x in by])
    assert all([x in spk.cellinfo.columns for x in by])

    if not inplace:
        spk = spk.copy()

    cellinfo_sorted = spk.cellinfo.sort_values(
        by=by, axis='index')
    cells_order = cellinfo_sorted.index.to_numpy()
    spk.pick_cells(cells_order)

    return spk


def _n_spikes(spk, per_epoch=False):
    """Calculate number of spikes."""
    if not per_epoch:
        if isinstance(spk, Spikes):
            return np.array([len(x) for x in spk.timestamps])
        elif isinstance(spk, SpikeEpochs):
            return np.array([len(x) for x in spk.time])
        else:
            raise TypeError("`spk` has to be an instance of Spikes or"
                            f" SpikeEpochs, got {type(spk)}.")

    else:
        if not isinstance(spk, SpikeEpochs):
            raise TypeError("When `per_epoch=True`, `spk` has to be an "
                            f"instance of SpikeEpochs, got {type(spk)}.")
        tmin, tmax = spk.time_limits
        winlen = tmax - tmin

        # FIX: this normalizes per second, we don't want that in n_spikes
        frate = compute_spike_rate(spk, step=False, tmin=tmin, tmax=tmax)
        n_spk = (frate.values * winlen).astype('int')
        return n_spk<|MERGE_RESOLUTION|>--- conflicted
+++ resolved
@@ -3,11 +3,7 @@
 import pandas as pd
 
 from .utils import _deal_with_picks, _turn_spike_rate_to_xarray
-<<<<<<< HEAD
 from .spike_rate import compute_spike_rate, _spike_density
-=======
-from .spike_rate import (compute_spike_rate, _spike_density)
->>>>>>> a6741d18
 from .spike_distance import compare_spike_times
 
 
