--- conflicted
+++ resolved
@@ -695,17 +695,7 @@
         self.timestamps = timestamps
         self.sfreq = sfreq
 
-<<<<<<< HEAD
         self.cell_names = _handle_cell_names(cell_names, timestamps)
-=======
-        if cell_names is None:
-            cell_names = np.array(['cell{:03d}'.format(idx)
-                                   for idx in range(n_cells)])
-        else:
-            assert len(cell_names) == len(timestamps)
-
-        self.cell_names = cell_names
->>>>>>> d42aaa43
         self._cellinfo = _validate_cellinfo(self, cellinfo)
 
         if waveform is not None:
